# BrowserGym

This package provides `browsergym`, a gym environment for web task automation in the Chromium browser.

## Setup

To install browsergym, you can either install one of the `browsergym-miniwob`, `browsergym-webarena` and `browsergym-workarena` packages, or you can simply install `browsergym` which includes all of these by default.
```sh
pip install browsergym
```

Then, a required step is to setup playwright by running
```sh
playwright install
```

Finally, each benchmark comes with its its own specific setup that requires to follow additional steps.
 - for miniwob, see [miniwob/README.md](miniwob/README.md)
 - for webarena, see [webarena/README.md](webarena/README.md)
 - for workarena, see the [WorkArena README](https://github.com/ServiceNow/WorkArena/README.md)

4. (optional) if you want to run the UI assistant to create demos

```sh
cd ui_assist
conda env create -f environment.yml; conda activate ui-assist
# or simply `pip install -r requirements`
playwright install
```


## Usage

### Open-ended task example

Boilerplate code to run an agent on an interactive, openended task:
```python
import gymnasium as gym
import browsergym.core  # register the openended task as a gym environment

env = gym.make(
    "browsergym/openended", start_url="https://www.google.com/", wait_for_user_message=True
)
obs, info = env.reset()
done = False
while not done:
    action = ...  # implement your agent here
    obs, reward, terminated, truncated, info = env.step(action)
```

### MiniWoB++ task example

Boilerplate code to run an agent on a miniwob task:
```python
import gymnasium as gym
import browsergym.miniwob  # register miniwob tasks as gym environments

env = gym.make("browsergym/miniwob.choose-list")
obs, info = env.reset()
done = False
while not done:
    action = ...  # implement your agent here
    obs, reward, terminated, truncated, info = env.step(action)
```

List of all the available MiniWoB++ environments
```python
env_ids = [id for id in gym.envs.registry.keys() if id.startswith("browsergym/miniwob")]
print("\n".join(env_ids))
```

### WebArena task example

Boilerplate code to run an agent on a webarena task:
```python
import gymnasium as gym
import browsergym.webarena  # register webarena tasks as gym environments

env = gym.make("browsergym/webarena.310")
obs, info = env.reset()
done = False
while not done:
    action = ...  # implement your agent here
    obs, reward, terminated, truncated, info = env.step(action)
```

List of all the available WebArena environments
```python
env_ids = [id for id in gym.envs.registry.keys() if id.startswith("browsergym/webarena")]
print("\n".join(env_ids))
```

### WorkArena task example

Boilerplate code to run an agent on a workarena task:
```python
import gymnasium as gym
import browsergym.workarena  # register workarena tasks as gym environments

env = gym.make("browsergym/workarena.servicenow.order-ipad-pro")
obs, info = env.reset()
done = False
while not done:
    action = ...  # implement your agent here
    obs, reward, terminated, truncated, info = env.step(action)
```

<<<<<<< HEAD
## UI assistant
=======
List of all the available WorkArena environments
```python
env_ids = [id for id in gym.envs.registry.keys() if id.startswith("browsergym/workarena")]
print("\n".join(env_ids))
```
>>>>>>> 62d26a16
<|MERGE_RESOLUTION|>--- conflicted
+++ resolved
@@ -105,12 +105,8 @@
     obs, reward, terminated, truncated, info = env.step(action)
 ```
 
-<<<<<<< HEAD
-## UI assistant
-=======
 List of all the available WorkArena environments
 ```python
 env_ids = [id for id in gym.envs.registry.keys() if id.startswith("browsergym/workarena")]
 print("\n".join(env_ids))
-```
->>>>>>> 62d26a16
+```